--- conflicted
+++ resolved
@@ -39,13 +39,8 @@
 # This controls when we upgrade apis independently of Serving.
 [[override]]
   name = "github.com/knative/pkg"
-<<<<<<< HEAD
   # HEAD as of 2019-04-26
   revision = "52709ba13d9b77473fe37f2481312a62f63a7d6d"
-=======
-  # HEAD as of 2019-04-23
-  revision = "6916051a96ae4d87d0e0e557a3c3b887ee4a3cea"
->>>>>>> b3559a8a
 
 [[override]]
   name = "k8s.io/api"
@@ -82,13 +77,8 @@
 
 [[constraint]]
   name = "github.com/knative/eventing"
-<<<<<<< HEAD
-  # HEAD as of 04/26/19. Needed to import EventType API object.
+  # HEAD as of 2019-04-26. Needed to import EventType API object.
   revision = "54500a2fe4872243364acb81841fedf3b796267f"
-=======
-  # HEAD as of 2019-04-25
-  revision = "a5a24f50c21a77d2c7e0c68c1512ad63f1b23d26"
->>>>>>> b3559a8a
 
 [[constraint]]
   name="sigs.k8s.io/controller-runtime"
