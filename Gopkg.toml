required = [
    "github.com/knative/test-infra/scripts",
    "github.com/knative/test-infra/tools/dep-collector",
    "github.com/emicklei/go-restful",
    "github.com/onsi/ginkgo", # for test framework
    "github.com/onsi/gomega", # for test matchers
    "k8s.io/client-go/plugin/pkg/client/auth/gcp", # for development against gcp
    "k8s.io/code-generator/cmd/deepcopy-gen", # for go generate
    "sigs.k8s.io/controller-tools/cmd/controller-gen", # for crd/rbac generation
    "sigs.k8s.io/controller-runtime/pkg/client/config",
    "sigs.k8s.io/controller-runtime/pkg/controller",
    "sigs.k8s.io/controller-runtime/pkg/handler",
    "sigs.k8s.io/controller-runtime/pkg/manager",
    "sigs.k8s.io/controller-runtime/pkg/runtime/signals",
    "sigs.k8s.io/controller-runtime/pkg/source",
    "sigs.k8s.io/testing_frameworks/integration", # for integration testing
	"k8s.io/apiextensions-apiserver/pkg/apis/apiextensions/v1beta1",
    ]

[prune]
  go-tests = true
  unused-packages = true
  non-go = true

[[prune.project]]
  name = "github.com/knative/test-infra"
  non-go = false

[[prune.project]]
  name = "k8s.io/code-generator"
  unused-packages = false
  non-go = false

[[prune.project]]
  name = "k8s.io/gengo"
  unused-packages = false

# Constrain the version of knative/pkg we would like to import.
# This controls when we upgrade apis independently of Serving.
[[constraint]]
  name = "github.com/knative/pkg"
<<<<<<< HEAD
  # HEAD as of 2019-03-21
  revision = "60fdcbcabd2faeb34328d8b2725dc76c59189453"
=======
  # HEAD as of 2019-04-08
  revision = "2b574edcd712e848556c69cc95a2622145284882"
>>>>>>> 94702a0c

[[override]]
  name = "k8s.io/api"
  version = "kubernetes-1.12.6"

[[override]]
  name = "k8s.io/apimachinery"
  version = "kubernetes-1.12.6"

[[override]]
  name = "k8s.io/code-generator"
  version = "kubernetes-1.12.6"

[[override]]
  name = "k8s.io/client-go"
  version = "kubernetes-1.12.6"

[[override]]
  name = "k8s.io/apiextensions-apiserver"
  version = "kubernetes-1.12.6"

[[override]]
  name = "cloud.google.com/go"
  revision = "90f2606161ee6a14efe2ca79fc05ac2b8efe250b"

[[constraint]]
  name = "github.com/knative/serving"
<<<<<<< HEAD
  # HEAD as of 2019-03-21
  revision = "9a44df0e64edcb943c7edfe2d3eac2be41aa2316"
  # revert revision when on v0.5.0, this is done to support a pkg update on webhooks context.
  # See: https://github.com/knative/pkg/commit/60fdcbcabd2faeb34328d8b2725dc76c59189453
  # version = "v0.5.0"
=======
  version = "v0.5.0"

# Bring build along for serving.
[[override]]
  name = "github.com/knative/build"
  version = "v0.5.0"

[[constraint]]
  name = "github.com/knative/eventing"
  version = "v0.5.0"
>>>>>>> 94702a0c

[[constraint]]
  name="sigs.k8s.io/controller-runtime"
  version = "=0.1.9"

# For dependency below: Refer to issue https://github.com/golang/dep/issues/1799
[[override]]
  name = "gopkg.in/fsnotify.v1"
  source = "https://github.com/fsnotify/fsnotify.git"
  version="v1.4.7"

[[override]]
  name = "github.com/json-iterator/go"
  # This is the commit at which k8s depends on this in 1.11
  # It seems to be broken at HEAD.
  revision = "f2b4162afba35581b6d4a50d3b8f34e33c144682"

[[constraint]]
  name = "github.com/aws/aws-sdk-go"
  version = "1.15.73"

[[constraint]]
  name = "github.com/gorilla/websocket"
  version = "1.4.0"

[[override]]
  name = "github.com/cloudevents/sdk-go"
  version = "0.6.0"

[[constraint]]
  name = "github.com/apache/camel-k"
  version = "0.2.0"

# Dependency on Registry
[[constraint]]
  name = "github.com/knative/eventing"
  source = "github.com/nachocano/eventing"
  branch = "broker-new-model"<|MERGE_RESOLUTION|>--- conflicted
+++ resolved
@@ -37,15 +37,10 @@
 
 # Constrain the version of knative/pkg we would like to import.
 # This controls when we upgrade apis independently of Serving.
-[[constraint]]
+[[override]]
   name = "github.com/knative/pkg"
-<<<<<<< HEAD
-  # HEAD as of 2019-03-21
-  revision = "60fdcbcabd2faeb34328d8b2725dc76c59189453"
-=======
-  # HEAD as of 2019-04-08
-  revision = "2b574edcd712e848556c69cc95a2622145284882"
->>>>>>> 94702a0c
+  # HEAD as of 2019-04-15
+  revision = "1095a4eab01cb7f5bbfa4dd5d048d730a00980e3"
 
 [[override]]
   name = "k8s.io/api"
@@ -73,13 +68,6 @@
 
 [[constraint]]
   name = "github.com/knative/serving"
-<<<<<<< HEAD
-  # HEAD as of 2019-03-21
-  revision = "9a44df0e64edcb943c7edfe2d3eac2be41aa2316"
-  # revert revision when on v0.5.0, this is done to support a pkg update on webhooks context.
-  # See: https://github.com/knative/pkg/commit/60fdcbcabd2faeb34328d8b2725dc76c59189453
-  # version = "v0.5.0"
-=======
   version = "v0.5.0"
 
 # Bring build along for serving.
@@ -89,8 +77,8 @@
 
 [[constraint]]
   name = "github.com/knative/eventing"
-  version = "v0.5.0"
->>>>>>> 94702a0c
+  source = "github.com/nachocano/eventing"
+  branch = "broker-new-model"
 
 [[constraint]]
   name="sigs.k8s.io/controller-runtime"
@@ -122,10 +110,4 @@
 
 [[constraint]]
   name = "github.com/apache/camel-k"
-  version = "0.2.0"
-
-# Dependency on Registry
-[[constraint]]
-  name = "github.com/knative/eventing"
-  source = "github.com/nachocano/eventing"
-  branch = "broker-new-model"+  version = "0.2.0"