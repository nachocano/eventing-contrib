--- conflicted
+++ resolved
@@ -96,14 +96,10 @@
 # Use CloudEvents release 0.4.0, happened March 12, 2019
 [[override]]
   name = "github.com/cloudevents/sdk-go"
-<<<<<<< HEAD
-  revision = "d50361a5655081514f406b4e672d72e9886c17ad"
+  version = "0.4.0"
 
 # Dependency on Registry
 [[constraint]]
   name = "github.com/knative/eventing"
   source = "github.com/nachocano/eventing"
-  branch = "registry-namespace"
-=======
-  version = "0.4.0"
->>>>>>> b7ca4e81
+  branch = "registry-namespace"