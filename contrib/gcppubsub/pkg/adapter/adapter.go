/*
Copyright 2018 The Knative Authors

Licensed under the Apache License, Version 2.0 (the "License");
you may not use this file except in compliance with the License.
You may obtain a copy of the License at

    http://www.apache.org/licenses/LICENSE-2.0

Unless required by applicable law or agreed to in writing, software
distributed under the License is distributed on an "AS IS" BASIS,
WITHOUT WARRANTIES OR CONDITIONS OF ANY KIND, either express or implied.
See the License for the specific language governing permissions and
limitations under the License.
*/

package gcppubsub

import (
	"fmt"
	"github.com/cloudevents/sdk-go"
	"github.com/knative/eventing-sources/pkg/kncloudevents"
	"github.com/knative/pkg/logging"
	"go.uber.org/zap"

	// Imports the Google Cloud Pub/Sub client package.
	"cloud.google.com/go/pubsub"
	sourcesv1alpha1 "github.com/knative/eventing-sources/contrib/gcppubsub/pkg/apis/sources/v1alpha1"
	"golang.org/x/net/context"
)

var (
	// If in the PubSub message attributes any of these headers are set, use
	// it as the Cloud Event type so as to preserve types that flow
	// through the Receive Adapter.
	eventTypeOverrideKeys = []string{"ce-type", "ce-eventtype"}
)

// Adapter implements the GCP Pub/Sub adapter to deliver Pub/Sub messages from
// a pre-existing topic/subscription to a Sink.
type Adapter struct {
	// ProjectID is the pre-existing gcp project id to use.
	ProjectID string
	// TopicID is the pre-existing gcp pub/sub topic id to use.
	TopicID string
	// SubscriptionID is the pre-existing gcp pub/sub subscription id to use.
	SubscriptionID string
	// SinkURI is the URI messages will be forwarded on to.
	SinkURI string
	// TransformerURI is the URI messages will be forwarded on to for any transformation
	// before they are sent to SinkURI.
	TransformerURI string

	source       string
	client       *pubsub.Client
	subscription *pubsub.Subscription

<<<<<<< HEAD
	ceClient client.Client

	transformer       bool
	transformerClient client.Client
=======
	ceClient cloudevents.Client

	transformer       bool
	transformerClient cloudevents.Client
>>>>>>> 7194a755
}

func (a *Adapter) Start(ctx context.Context) error {
	a.source = sourcesv1alpha1.GcpPubSubEventSource(a.ProjectID, a.TopicID)

	var err error
	// Make the client to pubsub
	if a.client, err = pubsub.NewClient(ctx, a.ProjectID); err != nil {
		return err
	}

	if a.ceClient == nil {
		if a.ceClient, err = kncloudevents.NewDefaultClient(a.SinkURI); err != nil {
			return fmt.Errorf("failed to create cloudevent client: %s", err.Error())
		}
	}

	// Make the transformer client in case the TransformerURI has been set.
	if a.TransformerURI != "" {
		a.transformer = true
		if a.transformerClient == nil {
			if a.transformerClient, err = kncloudevents.NewDefaultClient(a.TransformerURI); err != nil {
				return fmt.Errorf("failed to create transformer client: %s", err.Error())
			}
		}
	}

	// Set the subscription from the client
	a.subscription = a.client.Subscription(a.SubscriptionID)

	// Using that subscription, start receiving messages.
	// Note: subscription.Receive is a blocking call.
	return a.subscription.Receive(ctx, func(ctx context.Context, m *pubsub.Message) {
		a.receiveMessage(ctx, &PubSubMessageWrapper{M: m})
	})
}

func (a *Adapter) receiveMessage(ctx context.Context, m PubSubMessage) {
	logger := logging.FromContext(ctx).With(zap.Any("eventID", m.ID()), zap.Any("sink", a.SinkURI))

	logger.Debugw("Received message", zap.Any("messageData", m.Data()))

	err := a.postMessage(ctx, logger, m)
	if err != nil {
		logger.Infof("Failed to post message: %s", err)
		m.Nack()
	} else {
		logger.Debug("Message sent successfully")
		m.Ack()
	}
}
func (a *Adapter) postMessage(ctx context.Context, logger *zap.SugaredLogger, m PubSubMessage) error {
	// Create the CloudEvent.
	event := cloudevents.NewEvent(cloudevents.VersionV02)
	event.SetID(m.ID())
	event.SetTime(m.PublishTime())
	event.SetDataContentType(*cloudevents.StringOfApplicationJSON())
	event.SetType(sourcesv1alpha1.GcpPubSubSourceEventType)
	event.SetSource(a.source)

	// If a transformer has been configured, then transform the message.
	if a.transformer {
		// Set the data.
		event.SetData(m.Data())
		// Save the message attributes as extensions.
		for k, v := range m.Message().Attributes {
			event.SetExtension(k, v)
		}
		resp, err := a.transformerClient.Send(ctx, event)
		if err != nil {
			logger.Errorf("error transforming cloud event %q", event.ID())
			return err
		}
		// Update the event with the transformed one.
		event = *resp
	} else {
		// This maintains previous functionality.
		// Setting the CloudEvent data to be the entire message.
		event.SetData(m.Message())
		// Override the CloudEvent type if present.
		// TODO: this will break when the upstream sender updates cloudevents versions.
		// The correct thing to do would be to convert the message to a cloudevent if it is one.
		overrideTypeIfPresent(logger, m.Message(), &event)
	}

	logger.Debugf("Sending cloudEvent %s", event.String())
	_, err := a.ceClient.Send(ctx, event)
	return err // err could be nil or an error
}

func overrideTypeIfPresent(logger *zap.SugaredLogger, msg *pubsub.Message, event *cloudevents.Event) {
	for _, key := range eventTypeOverrideKeys {
		if override, ok := msg.Attributes[key]; ok {
			event.SetType(override)
			logger.Infof("overriding the cloud event type with %q", override)
			return
		}
	}
}<|MERGE_RESOLUTION|>--- conflicted
+++ resolved
@@ -55,17 +55,10 @@
 	client       *pubsub.Client
 	subscription *pubsub.Subscription
 
-<<<<<<< HEAD
-	ceClient client.Client
-
-	transformer       bool
-	transformerClient client.Client
-=======
 	ceClient cloudevents.Client
 
 	transformer       bool
 	transformerClient cloudevents.Client
->>>>>>> 7194a755
 }
 
 func (a *Adapter) Start(ctx context.Context) error {
