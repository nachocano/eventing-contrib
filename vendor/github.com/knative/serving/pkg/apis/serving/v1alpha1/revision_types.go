/*
Copyright 2018 The Knative Authors.

Licensed under the Apache License, Version 2.0 (the "License");
you may not use this file except in compliance with the License.
You may obtain a copy of the License at

    http://www.apache.org/licenses/LICENSE-2.0

Unless required by applicable law or agreed to in writing, software
distributed under the License is distributed on an "AS IS" BASIS,
WITHOUT WARRANTIES OR CONDITIONS OF ANY KIND, either express or implied.
See the License for the specific language governing permissions and
limitations under the License.
*/

package v1alpha1

import (
	"github.com/knative/pkg/apis"
	duckv1alpha1 "github.com/knative/pkg/apis/duck/v1alpha1"
	"github.com/knative/pkg/kmeta"
	corev1 "k8s.io/api/core/v1"
	metav1 "k8s.io/apimachinery/pkg/apis/meta/v1"
)

// +genclient
// +k8s:deepcopy-gen:interfaces=k8s.io/apimachinery/pkg/runtime.Object

// Revision is an immutable snapshot of code and configuration.  A revision
// references a container image, and optionally a build that is responsible for
// materializing that container image from source. Revisions are created by
// updates to a Configuration.
//
// See also: https://github.com/knative/serving/blob/master/docs/spec/overview.md#revision
type Revision struct {
	metav1.TypeMeta `json:",inline"`
	// +optional
	metav1.ObjectMeta `json:"metadata,omitempty"`

	// Spec holds the desired state of the Revision (from the client).
	// +optional
	Spec RevisionSpec `json:"spec,omitempty"`

	// Status communicates the observed state of the Revision (from the controller).
	// +optional
	Status RevisionStatus `json:"status,omitempty"`
}

// Verify that Revision adheres to the appropriate interfaces.
var (
	// Check that Revision can be validated, can be defaulted, and has immutable fields.
	_ apis.Validatable = (*Revision)(nil)
	_ apis.Defaultable = (*Revision)(nil)
	_ apis.Immutable   = (*Revision)(nil)

	// Check that we can create OwnerReferences to a Revision.
	_ kmeta.OwnerRefable = (*Revision)(nil)
)

// RevisionTemplateSpec describes the data a revision should have when created from a template.
// Based on: https://github.com/kubernetes/api/blob/e771f807/core/v1/types.go#L3179-L3190
type RevisionTemplateSpec struct {
	// +optional
	metav1.ObjectMeta `json:"metadata,omitempty"`
	// +optional
	Spec RevisionSpec `json:"spec,omitempty"`
}

// DeprecatedRevisionServingStateType is an enumeration of the levels of serving readiness of the Revision.
// See also: https://github.com/knative/serving/blob/master/docs/spec/errors.md#error-conditions-and-reporting
type DeprecatedRevisionServingStateType string

const (
	// The revision is ready to serve traffic. It should have Kubernetes
	// resources, and the Istio route should be pointed to the given resources.
	DeprecatedRevisionServingStateActive DeprecatedRevisionServingStateType = "Active"
	// The revision is not currently serving traffic, but could be made to serve
	// traffic quickly. It should have Kubernetes resources, but the Istio route
	// should be pointed to the activator.
	DeprecatedRevisionServingStateReserve DeprecatedRevisionServingStateType = "Reserve"
	// The revision has been decommissioned and is not needed to serve traffic
	// anymore. It should not have any Istio routes or Kubernetes resources.
	// A Revision may be brought out of retirement, but it may take longer than
	// it would from a "Reserve" state.
	// Note: currently not set anywhere. See https://github.com/knative/serving/issues/1203
	DeprecatedRevisionServingStateRetired DeprecatedRevisionServingStateType = "Retired"
)

// RevisionRequestConcurrencyModelType is an enumeration of the
// concurrency models supported by a Revision.
// Deprecated in favor of RevisionContainerConcurrencyType.
type RevisionRequestConcurrencyModelType string

const (
	// RevisionRequestConcurrencyModelSingle guarantees that only one
	// request will be handled at a time (concurrently) per instance
	// of Revision Container.
	RevisionRequestConcurrencyModelSingle RevisionRequestConcurrencyModelType = "Single"
	// RevisionRequestConcurencyModelMulti allows more than one request to
	// be handled at a time (concurrently) per instance of Revision
	// Container.
	RevisionRequestConcurrencyModelMulti RevisionRequestConcurrencyModelType = "Multi"
)

// RevisionContainerConcurrencyType is an integer expressing a number of
// in-flight (concurrent) requests.
type RevisionContainerConcurrencyType int64

const (
	// The maximum configurable container concurrency.
	RevisionContainerConcurrencyMax RevisionContainerConcurrencyType = 1000
)

<<<<<<< HEAD
// RevisionProtocolType is an enumeration of the supported application-layer protocols
// See also: https://github.com/knative/serving/blob/master/docs/runtime-contract.md#protocols-and-ports
type RevisionProtocolType string

const (
	// HTTP/1.1
	RevisionProtocolHTTP1 RevisionProtocolType = "http1"
	// HTTP/2 with Prior Knowledge
	RevisionProtocolH2C RevisionProtocolType = "h2c"
)

=======
>>>>>>> 94702a0c
// RevisionSpec holds the desired state of the Revision (from the client).
type RevisionSpec struct {
	// DeprecatedGeneration was used prior in Kubernetes versions <1.11
	// when metadata.generation was not being incremented by the api server
	//
	// This property will be dropped in future Knative releases and should
	// not be used - use metadata.generation
	//
	// Tracking issue: https://github.com/knative/serving/issues/643
	//
	// +optional
	DeprecatedGeneration int64 `json:"generation,omitempty"`

	// DeprecatedServingState holds a value describing the desired state the Kubernetes
	// resources should be in for this Revision.
	// Users must not specify this when creating a revision. These values are no longer
	// updated by the system.
	// +optional
	DeprecatedServingState DeprecatedRevisionServingStateType `json:"servingState,omitempty"`

	// DeprecatedConcurrencyModel specifies the desired concurrency model
	// (Single or Multi) for the
	// Revision. Defaults to Multi.
	// Deprecated in favor of ContainerConcurrency.
	// +optional
	DeprecatedConcurrencyModel RevisionRequestConcurrencyModelType `json:"concurrencyModel,omitempty"`

	// ContainerConcurrency specifies the maximum allowed
	// in-flight (concurrent) requests per container of the Revision.
	// Defaults to `0` which means unlimited concurrency.
	// This field replaces ConcurrencyModel. A value of `1`
	// is equivalent to `Single` and `0` is equivalent to `Multi`.
	// +optional
	ContainerConcurrency RevisionContainerConcurrencyType `json:"containerConcurrency,omitempty"`

	// ServiceAccountName holds the name of the Kubernetes service account
	// as which the underlying K8s resources should be run. If unspecified
	// this will default to the "default" service account for the namespace
	// in which the Revision exists.
	// This may be used to provide access to private container images by
	// following: https://kubernetes.io/docs/tasks/configure-pod-container/configure-service-account/#add-imagepullsecrets-to-a-service-account
	// TODO(ZhiminXiang): verify the corresponding service account exists.
	// +optional
	ServiceAccountName string `json:"serviceAccountName,omitempty"`

	// DeprecatedBuildName optionally holds the name of the Build responsible for
	// producing the container image for its Revision.
	// DEPRECATED: Use BuildRef instead.
	// +optional
	DeprecatedBuildName string `json:"buildName,omitempty"`

	// BuildRef holds the reference to the build (if there is one) responsible
	// for producing the container image for this Revision. Otherwise, nil
	// +optional
	BuildRef *corev1.ObjectReference `json:"buildRef,omitempty"`

	// Container defines the unit of execution for this Revision.
	// In the context of a Revision, we disallow a number of the fields of
	// this Container, including: name and lifecycle.
	// See also the runtime contract for more information about the execution
	// environment:
	// https://github.com/knative/serving/blob/master/docs/runtime-contract.md
	// +optional
	Container corev1.Container `json:"container,omitempty"`

	// Volumes defines a set of Kubernetes volumes to be mounted into the
	// specified Container.  Currently only ConfigMap and Secret volumes are
	// supported.
	Volumes []corev1.Volume `json:"volumes,omitempty"`

	// TimeoutSeconds holds the max duration the instance is allowed for responding to a request.
	// +optional
	TimeoutSeconds int64 `json:"timeoutSeconds,omitempty"`
}

const (
	// RevisionConditionReady is set when the revision is starting to materialize
	// runtime resources, and becomes true when those resources are ready.
	RevisionConditionReady = duckv1alpha1.ConditionReady
	// RevisionConditionBuildSucceeded is set when the revision has an associated build
	// and is marked True if/once the Build has completed successfully.
	RevisionConditionBuildSucceeded duckv1alpha1.ConditionType = "BuildSucceeded"
	// RevisionConditionResourcesAvailable is set when underlying
	// Kubernetes resources have been provisioned.
	RevisionConditionResourcesAvailable duckv1alpha1.ConditionType = "ResourcesAvailable"
	// RevisionConditionContainerHealthy is set when the revision readiness check completes.
	RevisionConditionContainerHealthy duckv1alpha1.ConditionType = "ContainerHealthy"
	// RevisionConditionActive is set when the revision is receiving traffic.
	RevisionConditionActive duckv1alpha1.ConditionType = "Active"
)

// RevisionStatus communicates the observed state of the Revision (from the controller).
type RevisionStatus struct {
	duckv1alpha1.Status `json:",inline"`

	// ServiceName holds the name of a core Kubernetes Service resource that
	// load balances over the pods backing this Revision. When the Revision
	// is Active, this service would be an appropriate ingress target for
	// targeting the revision.
	// +optional
	ServiceName string `json:"serviceName,omitempty"`

	// LogURL specifies the generated logging url for this particular revision
	// based on the revision url template specified in the controller's config.
	// +optional
	LogURL string `json:"logUrl,omitempty"`

	// ImageDigest holds the resolved digest for the image specified
	// within .Spec.Container.Image. The digest is resolved during the creation
	// of Revision. This field holds the digest value regardless of whether
	// a tag or digest was originally specified in the Container object. It
	// may be empty if the image comes from a registry listed to skip resolution.
	// +optional
	ImageDigest string `json:"imageDigest,omitempty"`
}

// +k8s:deepcopy-gen:interfaces=k8s.io/apimachinery/pkg/runtime.Object

// RevisionList is a list of Revision resources
type RevisionList struct {
	metav1.TypeMeta `json:",inline"`
	metav1.ListMeta `json:"metadata"`

	Items []Revision `json:"items"`
}<|MERGE_RESOLUTION|>--- conflicted
+++ resolved
@@ -112,20 +112,6 @@
 	RevisionContainerConcurrencyMax RevisionContainerConcurrencyType = 1000
 )
 
-<<<<<<< HEAD
-// RevisionProtocolType is an enumeration of the supported application-layer protocols
-// See also: https://github.com/knative/serving/blob/master/docs/runtime-contract.md#protocols-and-ports
-type RevisionProtocolType string
-
-const (
-	// HTTP/1.1
-	RevisionProtocolHTTP1 RevisionProtocolType = "http1"
-	// HTTP/2 with Prior Knowledge
-	RevisionProtocolH2C RevisionProtocolType = "h2c"
-)
-
-=======
->>>>>>> 94702a0c
 // RevisionSpec holds the desired state of the Revision (from the client).
 type RevisionSpec struct {
 	// DeprecatedGeneration was used prior in Kubernetes versions <1.11
