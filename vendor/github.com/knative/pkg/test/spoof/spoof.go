--- conflicted
+++ resolved
@@ -22,11 +22,6 @@
 	"fmt"
 	"io/ioutil"
 	"net/http"
-<<<<<<< HEAD
-	"os"
-	"strings"
-=======
->>>>>>> 94702a0c
 	"time"
 
 	ingress "github.com/knative/pkg/test/ingress"
@@ -198,15 +193,6 @@
 				sc.logf("Retrying %s for TCP timeout %v", req.URL.String(), err)
 				return false, nil
 			}
-<<<<<<< HEAD
-
-			// Repeat the poll on `connection refused` errors, which are usually transient Istio errors.
-			// The alternative for the string check is:
-			// 	errNo := (((err.(*url.Error)).Err.(*net.OpError)).Err.(*os.SyscallError).Err).(syscall.Errno)
-			// if errNo == syscall.Errno(0x6f) {...}
-			// But with assertions, of course.
-			if strings.Contains(err.Error(), "connect: connection refused") {
-=======
 			// Retrying on DNS error, since we may be using xip.io or nip.io in tests.
 			if isDNSError(err) {
 				sc.logf("Retrying %s for DNS error %v", req.URL.String(), err)
@@ -214,7 +200,6 @@
 			}
 			// Repeat the poll on `connection refused` errors, which are usually transient Istio errors.
 			if isTCPConnectRefuse(err) {
->>>>>>> 94702a0c
 				sc.logf("Retrying %s for connection refused %v", req.URL.String(), err)
 				return false, nil
 			}
