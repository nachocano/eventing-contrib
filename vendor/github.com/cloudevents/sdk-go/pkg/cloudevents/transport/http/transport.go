package http

import (
	"bytes"
	"context"
	"fmt"
	"github.com/cloudevents/sdk-go/pkg/cloudevents/observability"
	"io/ioutil"
	"net"
	"net/http"
	"strconv"
	"strings"
	"sync"
	"time"
<<<<<<< HEAD
=======

	"go.uber.org/zap"
>>>>>>> 94702a0c

	"github.com/cloudevents/sdk-go/pkg/cloudevents"
	cecontext "github.com/cloudevents/sdk-go/pkg/cloudevents/context"
	"github.com/cloudevents/sdk-go/pkg/cloudevents/observability"
	"github.com/cloudevents/sdk-go/pkg/cloudevents/transport"
)

type EncodingSelector func(e cloudevents.Event) Encoding

// Transport adheres to transport.Transport.
var _ transport.Transport = (*Transport)(nil)

const (
	// DefaultShutdownTimeout defines the default timeout given to the http.Server when calling Shutdown.
	DefaultShutdownTimeout = time.Minute * 1
)

// Transport acts as both a http client and a http handler.
type Transport struct {
	// The encoding used to select the codec for outbound events.
	Encoding Encoding
<<<<<<< HEAD
=======

>>>>>>> 94702a0c
	// DefaultEncodingSelectionFn allows for other encoding selection strategies to be injected.
	DefaultEncodingSelectionFn EncodingSelector

	// ShutdownTimeout defines the timeout given to the http.Server when calling Shutdown.
	// If nil, DefaultShutdownTimeout is used.
	ShutdownTimeout *time.Duration

	// Sending

	// Client is the http client that will be used to send requests.
	// If nil, the Transport will create a one.
	Client *http.Client
	// Req is the base http request that is used for http.Do.
<<<<<<< HEAD
	// Only .Method, .URL, and .Header is considered.
=======
	// Only .Method, .URL, .Close, and .Header is considered.
>>>>>>> 94702a0c
	// If not set, Req.Method defaults to POST.
	// Req.URL or context.WithTarget(url) are required for sending.
	Req *http.Request

	// Receiving

	// Receiver is invoked target for incoming events.
	Receiver transport.Receiver
	// Port is the port to bind the receiver to. Defaults to 8080.
	Port *int
	// Path is the path to bind the receiver to. Defaults to "/".
	Path string
	// Handler is the handler the http Server will use. Use this to reuse the
	// http server. If nil, the Transport will create a one.
	Handler *http.ServeMux

	realPort          int
	server            *http.Server
	handlerRegistered bool
	codec             transport.Codec
	// Create Mutex
	crMu sync.Mutex
	// Receive Mutex
	reMu sync.Mutex
}

func New(opts ...Option) (*Transport, error) {
	t := &Transport{
		Req: &http.Request{
			Method: http.MethodPost,
		},
	}
	if err := t.applyOptions(opts...); err != nil {
		return nil, err
	}
	return t, nil
}

func (t *Transport) applyOptions(opts ...Option) error {
	for _, fn := range opts {
		if err := fn(t); err != nil {
			return err
		}
	}
	return nil
}

func (t *Transport) loadCodec(ctx context.Context) bool {
	if t.codec == nil {
		t.crMu.Lock()
		if t.DefaultEncodingSelectionFn != nil && t.Encoding != Default {
			logger := cecontext.LoggerFrom(ctx)
			logger.Warn("transport has a DefaultEncodingSelectionFn set but Encoding is not Default. DefaultEncodingSelectionFn will be ignored.")

			t.codec = &Codec{
				Encoding: t.Encoding,
			}
		} else {
			t.codec = &Codec{
				Encoding:                   t.Encoding,
				DefaultEncodingSelectionFn: t.DefaultEncodingSelectionFn,
			}
		}
		t.crMu.Unlock()
	}
	return true
}

func copyHeaders(from, to http.Header) {
	if from == nil || to == nil {
		return
	}
	for header, values := range from {
		for _, value := range values {
			to.Add(header, value)
		}
	}
}

// Send implements Transport.Send
func (t *Transport) Send(ctx context.Context, event cloudevents.Event) (*cloudevents.Event, error) {
	ctx, r := observability.NewReporter(ctx, reportSend)
	resp, err := t.obsSend(ctx, event)
	if err != nil {
		r.Error()
	} else {
		r.OK()
	}
	return resp, err
}

func (t *Transport) obsSend(ctx context.Context, event cloudevents.Event) (*cloudevents.Event, error) {
	if t.Client == nil {
		t.crMu.Lock()
		t.Client = &http.Client{}
		t.crMu.Unlock()
	}

	req := http.Request{
		Header: HeaderFrom(ctx),
	}
	if t.Req != nil {
		req.Method = t.Req.Method
		req.URL = t.Req.URL
<<<<<<< HEAD
=======
		req.Close = t.Req.Close
>>>>>>> 94702a0c
		copyHeaders(t.Req.Header, req.Header)
	}

	// Override the default request with target from context.
	if target := cecontext.TargetFrom(ctx); target != nil {
		req.URL = target
	}

	if ok := t.loadCodec(ctx); !ok {
		return nil, fmt.Errorf("unknown encoding set on transport: %d", t.Encoding)
	}

	msg, err := t.codec.Encode(event)
	if err != nil {
		return nil, err
	}

	if m, ok := msg.(*Message); ok {
		copyHeaders(m.Header, req.Header)

		req.Body = ioutil.NopCloser(bytes.NewBuffer(m.Body))
		req.ContentLength = int64(len(m.Body))
<<<<<<< HEAD
		req.Close = true

		return httpDo(ctx, t.Client, &req, func(resp *http.Response, err error) (*cloudevents.Event, error) {
=======

		return httpDo(ctx, t.Client, &req, func(resp *http.Response, err error) (*cloudevents.Event, error) {
			logger := cecontext.LoggerFrom(ctx)
>>>>>>> 94702a0c
			if err != nil {
				return nil, err
			}
			defer resp.Body.Close()

			body, _ := ioutil.ReadAll(resp.Body)
			msg := &Message{
				Header: resp.Header,
				Body:   body,
			}

			var respEvent *cloudevents.Event
			if msg.CloudEventsVersion() != "" {
				if ok := t.loadCodec(ctx); !ok {
					err := fmt.Errorf("unknown encoding set on transport: %d", t.Encoding)
					logger.Error("failed to load codec", zap.Error(err))
				}
				if respEvent, err = t.codec.Decode(msg); err != nil {
					logger.Error("failed to decode message", zap.Error(err))
				}
			}

			if accepted(resp) {
				return respEvent, nil
			}
			return respEvent, fmt.Errorf("error sending cloudevent: %s", resp.Status)
		})
	}
	return nil, fmt.Errorf("failed to encode Event into a Message")
}

// SetReceiver implements Transport.SetReceiver
func (t *Transport) SetReceiver(r transport.Receiver) {
	t.Receiver = r
}

// StartReceiver implements Transport.StartReceiver
// NOTE: This is a blocking call.
func (t *Transport) StartReceiver(ctx context.Context) error {
	t.reMu.Lock()
	defer t.reMu.Unlock()

	if t.Handler == nil {
		t.Handler = http.NewServeMux()
	}
	if !t.handlerRegistered {
		// handler.Handle might panic if the user tries to use the same path as the sdk.
		t.Handler.Handle(t.GetPath(), t)
		t.handlerRegistered = true
	}

	addr := fmt.Sprintf(":%d", t.GetPort())
	t.server = &http.Server{
		Addr:    addr,
		Handler: t.Handler,
	}

	listener, err := net.Listen("tcp", addr)
	if err != nil {
		return err
	}
	t.realPort = listener.Addr().(*net.TCPAddr).Port

	// Shutdown
	defer func() {
		t.realPort = 0
		t.server.Close()
		t.server = nil
	}()

	errChan := make(chan error, 1)
	go func() {
		errChan <- t.server.Serve(listener)
	}()

	// wait for the server to return or ctx.Done().
	select {
	case <-ctx.Done():
		// Try a gracefully shutdown.
		timeout := DefaultShutdownTimeout
		if t.ShutdownTimeout != nil {
			timeout = *t.ShutdownTimeout
		}
		ctx, cancel := context.WithTimeout(context.Background(), timeout)
		defer cancel()
		return t.server.Shutdown(ctx)
	case err := <-errChan:
		return err
	}
}

type eventError struct {
	event *cloudevents.Event
	err   error
}

func httpDo(ctx context.Context, client *http.Client, req *http.Request, fn func(*http.Response, error) (*cloudevents.Event, error)) (*cloudevents.Event, error) {
	// Run the HTTP request in a goroutine and pass the response to fn.
	c := make(chan eventError, 1)
	req = req.WithContext(ctx)
	go func() {
		event, err := fn(client.Do(req))
		c <- eventError{event: event, err: err}
	}()
	select {
	case <-ctx.Done():
		return nil, ctx.Err()
	case ee := <-c:
		return ee.event, ee.err
	}
}

// accepted is a helper method to understand if the response from the target
// accepted the CloudEvent.
func accepted(resp *http.Response) bool {
	if resp.StatusCode >= 200 && resp.StatusCode < 300 {
		return true
	}
	return false
}

func (t *Transport) invokeReceiver(ctx context.Context, event cloudevents.Event) (*Response, error) {
	ctx, r := observability.NewReporter(ctx, reportReceive)
	resp, err := t.obsInvokeReceiver(ctx, event)
	if err != nil {
		r.Error()
	} else {
		r.OK()
	}
	return resp, err
}

<<<<<<< HEAD
func (t *Transport) invokeReceiver(ctx context.Context, event cloudevents.Event) (*Response, error) {
	ctx, r := observability.NewReporter(ctx, reportReceive)
	resp, err := t.obsInvokeReceiver(ctx, event)
	if err != nil {
		r.Error()
	} else {
		r.OK()
	}
	return resp, err
}

func (t *Transport) obsInvokeReceiver(ctx context.Context, event cloudevents.Event) (*Response, error) {
=======
func (t *Transport) obsInvokeReceiver(ctx context.Context, event cloudevents.Event) (*Response, error) {
	logger := cecontext.LoggerFrom(ctx)
>>>>>>> 94702a0c
	if t.Receiver != nil {
		// Note: http does not use eventResp.Reason
		eventResp := cloudevents.EventResponse{}
		resp := Response{}

		err := t.Receiver.Receive(ctx, event, &eventResp)
		if err != nil {
			logger.Warnw("got an error from receiver fn: %s", zap.Error(err))
			resp.StatusCode = http.StatusInternalServerError
			return &resp, err
		}

		if eventResp.Event != nil {
			if t.loadCodec(ctx) {
				if m, err := t.codec.Encode(*eventResp.Event); err != nil {
					logger.Errorw("failed to encode response from receiver fn", zap.Error(err))
				} else if msg, ok := m.(*Message); ok {
					resp.Header = msg.Header
					resp.Body = msg.Body
				}
			} else {
				logger.Error("failed to load codec")
				resp.StatusCode = http.StatusInternalServerError
				return &resp, err
			}
			// Look for a transport response context
			var trx *TransportResponseContext
			if ptrTrx, ok := eventResp.Context.(*TransportResponseContext); ok {
				// found a *TransportResponseContext, use it.
				trx = ptrTrx
			} else if realTrx, ok := eventResp.Context.(TransportResponseContext); ok {
				// found a TransportResponseContext, make it a pointer.
				trx = &realTrx
			}
			// If we found a TransportResponseContext, use it.
			if trx != nil && trx.Header != nil && len(trx.Header) > 0 {
				copyHeaders(trx.Header, resp.Header)
			}
		}

		if eventResp.Status != 0 {
			resp.StatusCode = eventResp.Status
		} else {
			resp.StatusCode = http.StatusAccepted // default is 202 - Accepted
		}
		return &resp, err
	}
	return nil, nil
}

// ServeHTTP implements http.Handler
func (t *Transport) ServeHTTP(w http.ResponseWriter, req *http.Request) {
	ctx, r := observability.NewReporter(req.Context(), reportServeHTTP)
<<<<<<< HEAD
=======
	logger := cecontext.LoggerFrom(ctx)
>>>>>>> 94702a0c

	body, err := ioutil.ReadAll(req.Body)
	if err != nil {
		logger.Errorw("failed to handle request", zap.Error(err))
		w.WriteHeader(http.StatusBadRequest)
		w.Write([]byte(`{"error":"Invalid request"}`))
		r.Error()
		return
	}
	msg := &Message{
		Header: req.Header,
		Body:   body,
	}

	if ok := t.loadCodec(ctx); !ok {
		err := fmt.Errorf("unknown encoding set on transport: %d", t.Encoding)
		logger.Errorw("failed to load codec", zap.Error(err))
		w.WriteHeader(http.StatusBadRequest)
		w.Write([]byte(fmt.Sprintf(`{"error":%q}`, err.Error())))
		r.Error()
		return
	}
	event, err := t.codec.Decode(msg)
	if err != nil {
		logger.Errorw("failed to decode message", zap.Error(err))
		w.WriteHeader(http.StatusBadRequest)
		w.Write([]byte(fmt.Sprintf(`{"error":%q}`, err.Error())))
		r.Error()
		return
	}

	if req != nil {
		ctx = WithTransportContext(ctx, NewTransportContext(req))
	}

	resp, err := t.invokeReceiver(ctx, *event)
	if err != nil {
		logger.Warnw("error returned from invokeReceiver", zap.Error(err))
		w.WriteHeader(http.StatusBadRequest)
		w.Write([]byte(fmt.Sprintf(`{"error":%q}`, err.Error())))
		r.Error()
		return
	}

	if resp != nil {
		if t.Req != nil {
			copyHeaders(t.Req.Header, w.Header())
		}
		if len(resp.Header) > 0 {
			copyHeaders(resp.Header, w.Header())
<<<<<<< HEAD
=======
		}
		w.Header().Add("Content-Length", strconv.Itoa(len(resp.Body)))
		if len(resp.Body) > 0 {
			if _, err := w.Write(resp.Body); err != nil {
				r.Error()
				return
			}
>>>>>>> 94702a0c
		}
		status := http.StatusAccepted
		if resp.StatusCode >= 200 && resp.StatusCode < 600 {
			status = resp.StatusCode
<<<<<<< HEAD
		}
		w.WriteHeader(status)
		if len(resp.Body) > 0 {
			if _, err := w.Write(resp.Body); err != nil {
				r.Error()
				return
			}
		}
=======
		}
		w.WriteHeader(status)
>>>>>>> 94702a0c

		r.OK()
		return
	}

	w.WriteHeader(http.StatusNoContent)
	r.OK()
}

// GetPort returns the port the transport is active on.
// .Port can be set to 0, which means the transport selects a port, GetPort
// allows the transport to report back the selected port.
func (t *Transport) GetPort() int {
	if t.Port != nil && *t.Port == 0 && t.realPort != 0 {
		return t.realPort
	}

	if t.Port != nil && *t.Port >= 0 { // 0 means next open port
		return *t.Port
	}
	return 8080 // default
}

// GetPath returns the path the transport is hosted on. If the path is '/',
// the transport will handle requests on any URI. To discover the true path
// a request was received on, inspect the context from Receive(cxt, ...) with
// TransportContextFrom(ctx).
func (t *Transport) GetPath() string {
	path := strings.TrimSpace(t.Path)
	if len(path) > 0 {
		return path
	}
	return "/" // default
}<|MERGE_RESOLUTION|>--- conflicted
+++ resolved
@@ -4,7 +4,6 @@
 	"bytes"
 	"context"
 	"fmt"
-	"github.com/cloudevents/sdk-go/pkg/cloudevents/observability"
 	"io/ioutil"
 	"net"
 	"net/http"
@@ -12,11 +11,8 @@
 	"strings"
 	"sync"
 	"time"
-<<<<<<< HEAD
-=======
 
 	"go.uber.org/zap"
->>>>>>> 94702a0c
 
 	"github.com/cloudevents/sdk-go/pkg/cloudevents"
 	cecontext "github.com/cloudevents/sdk-go/pkg/cloudevents/context"
@@ -38,10 +34,7 @@
 type Transport struct {
 	// The encoding used to select the codec for outbound events.
 	Encoding Encoding
-<<<<<<< HEAD
-=======
-
->>>>>>> 94702a0c
+
 	// DefaultEncodingSelectionFn allows for other encoding selection strategies to be injected.
 	DefaultEncodingSelectionFn EncodingSelector
 
@@ -55,11 +48,7 @@
 	// If nil, the Transport will create a one.
 	Client *http.Client
 	// Req is the base http request that is used for http.Do.
-<<<<<<< HEAD
-	// Only .Method, .URL, and .Header is considered.
-=======
 	// Only .Method, .URL, .Close, and .Header is considered.
->>>>>>> 94702a0c
 	// If not set, Req.Method defaults to POST.
 	// Req.URL or context.WithTarget(url) are required for sending.
 	Req *http.Request
@@ -164,10 +153,7 @@
 	if t.Req != nil {
 		req.Method = t.Req.Method
 		req.URL = t.Req.URL
-<<<<<<< HEAD
-=======
 		req.Close = t.Req.Close
->>>>>>> 94702a0c
 		copyHeaders(t.Req.Header, req.Header)
 	}
 
@@ -190,15 +176,9 @@
 
 		req.Body = ioutil.NopCloser(bytes.NewBuffer(m.Body))
 		req.ContentLength = int64(len(m.Body))
-<<<<<<< HEAD
-		req.Close = true
-
-		return httpDo(ctx, t.Client, &req, func(resp *http.Response, err error) (*cloudevents.Event, error) {
-=======
 
 		return httpDo(ctx, t.Client, &req, func(resp *http.Response, err error) (*cloudevents.Event, error) {
 			logger := cecontext.LoggerFrom(ctx)
->>>>>>> 94702a0c
 			if err != nil {
 				return nil, err
 			}
@@ -331,23 +311,8 @@
 	return resp, err
 }
 
-<<<<<<< HEAD
-func (t *Transport) invokeReceiver(ctx context.Context, event cloudevents.Event) (*Response, error) {
-	ctx, r := observability.NewReporter(ctx, reportReceive)
-	resp, err := t.obsInvokeReceiver(ctx, event)
-	if err != nil {
-		r.Error()
-	} else {
-		r.OK()
-	}
-	return resp, err
-}
-
-func (t *Transport) obsInvokeReceiver(ctx context.Context, event cloudevents.Event) (*Response, error) {
-=======
 func (t *Transport) obsInvokeReceiver(ctx context.Context, event cloudevents.Event) (*Response, error) {
 	logger := cecontext.LoggerFrom(ctx)
->>>>>>> 94702a0c
 	if t.Receiver != nil {
 		// Note: http does not use eventResp.Reason
 		eventResp := cloudevents.EventResponse{}
@@ -401,10 +366,7 @@
 // ServeHTTP implements http.Handler
 func (t *Transport) ServeHTTP(w http.ResponseWriter, req *http.Request) {
 	ctx, r := observability.NewReporter(req.Context(), reportServeHTTP)
-<<<<<<< HEAD
-=======
 	logger := cecontext.LoggerFrom(ctx)
->>>>>>> 94702a0c
 
 	body, err := ioutil.ReadAll(req.Body)
 	if err != nil {
@@ -455,8 +417,6 @@
 		}
 		if len(resp.Header) > 0 {
 			copyHeaders(resp.Header, w.Header())
-<<<<<<< HEAD
-=======
 		}
 		w.Header().Add("Content-Length", strconv.Itoa(len(resp.Body)))
 		if len(resp.Body) > 0 {
@@ -464,24 +424,12 @@
 				r.Error()
 				return
 			}
->>>>>>> 94702a0c
 		}
 		status := http.StatusAccepted
 		if resp.StatusCode >= 200 && resp.StatusCode < 600 {
 			status = resp.StatusCode
-<<<<<<< HEAD
 		}
 		w.WriteHeader(status)
-		if len(resp.Body) > 0 {
-			if _, err := w.Write(resp.Body); err != nil {
-				r.Error()
-				return
-			}
-		}
-=======
-		}
-		w.WriteHeader(status)
->>>>>>> 94702a0c
 
 		r.OK()
 		return
