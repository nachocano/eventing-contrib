package cloudevents

import (
	"bytes"
	"encoding/json"
	"fmt"
<<<<<<< HEAD
	"github.com/cloudevents/sdk-go/pkg/cloudevents/datacodec"
	"sort"
=======
>>>>>>> 94702a0c
	"strings"
)

// Event represents the canonical representation of a CloudEvent.
type Event struct {
	Context     EventContext
	Data        interface{}
	DataEncoded bool
}

<<<<<<< HEAD
// DataAs attempts to populate the provided data object with the event payload.
// data should be a pointer type.
func (e Event) DataAs(data interface{}) error {
	return datacodec.Decode(e.Context.GetDataMediaType(), e.Data, data)
}

// SpecVersion returns Context.GetSpecVersion()
func (e Event) SpecVersion() string {
	return e.Context.GetSpecVersion()
}

// Type returns Context.GetType()
func (e Event) Type() string {
	return e.Context.GetType()
}

// Source returns Context.GetSource()
func (e Event) Source() string {
	return e.Context.GetSource()
}

// SchemaURL returns Context.GetSchemaURL()
func (e Event) SchemaURL() string {
	return e.Context.GetSchemaURL()
}

// ExtensionAs returns Context.ExtensionAs(name, obj)
func (e Event) ExtensionAs(name string, obj interface{}) error {
	return e.Context.ExtensionAs(name, obj)
}

// DataContentType returns Context.getDataContentType()
func (e Event) DataContentType() string {
	return e.Context.GetDataContentType()
=======
const (
	defaultEventVersion = CloudEventsVersionV02
)

// New returns a new Event, an optional version can be passed to change the
// default spec version from 0.2 to the provided version.
func New(version ...string) Event {
	specVersion := defaultEventVersion // TODO: should there be a default? or set a default?
	if len(version) >= 1 {
		specVersion = version[0]
	}
	e := &Event{}
	e.SetSpecVersion(specVersion)
	return *e
}

// ExtensionAs returns Context.ExtensionAs(name, obj)
func (e Event) ExtensionAs(name string, obj interface{}) error {
	return e.Context.ExtensionAs(name, obj)
>>>>>>> 94702a0c
}

// Validate performs a spec based validation on this event.
// Validation is dependent on the spec version specified in the event context.
func (e Event) Validate() error {
	if e.Context == nil {
		return fmt.Errorf("every event conforming to the CloudEvents specification MUST include a context")
	}

	if err := e.Context.Validate(); err != nil {
		return err
	}

	// TODO: validate data.

	return nil
}

// String returns a pretty-printed representation of the Event.
func (e Event) String() string {
	b := strings.Builder{}

	b.WriteString("Validation: ")
<<<<<<< HEAD

	valid := e.Validate()
	if valid == nil {
		b.WriteString("valid\n")
	} else {
		b.WriteString("invalid\n")
	}
	if valid != nil {
		b.WriteString(fmt.Sprintf("Validation Error: \n%s\n", valid.Error()))
	}

	b.WriteString("Context Attributes,\n")

	var extensions map[string]interface{}

	// TODO: This impl detail should be pushed into the impl structs.

	switch e.SpecVersion() {
	case CloudEventsVersionV01:
		if ec, ok := e.Context.(EventContextV01); ok {
			b.WriteString("  cloudEventsVersion: " + ec.CloudEventsVersion + "\n")
			b.WriteString("  eventType: " + ec.EventType + "\n")
			if ec.EventTypeVersion != nil {
				b.WriteString("  eventTypeVersion: " + *ec.EventTypeVersion + "\n")
			}
			b.WriteString("  source: " + ec.Source.String() + "\n")
			b.WriteString("  eventID: " + ec.EventID + "\n")
			if ec.EventTime != nil {
				b.WriteString("  eventTime: " + ec.EventTime.String() + "\n")
			}
			if ec.SchemaURL != nil {
				b.WriteString("  schemaURL: " + ec.SchemaURL.String() + "\n")
			}
			if ec.ContentType != nil {
				b.WriteString("  contentType: " + *ec.ContentType + "\n")
			}
			extensions = ec.Extensions
		}

	case CloudEventsVersionV02:
		if ec, ok := e.Context.(EventContextV02); ok {
			b.WriteString("  specversion: " + ec.SpecVersion + "\n")
			b.WriteString("  type: " + ec.Type + "\n")
			b.WriteString("  source: " + ec.Source.String() + "\n")
			b.WriteString("  id: " + ec.ID + "\n")
			if ec.Time != nil {
				b.WriteString("  time: " + ec.Time.String() + "\n")
			}
			if ec.SchemaURL != nil {
				b.WriteString("  schemaurl: " + ec.SchemaURL.String() + "\n")
			}
			if ec.ContentType != nil {
				b.WriteString("  contenttype: " + *ec.ContentType + "\n")
			}
			extensions = ec.Extensions
		}

	case CloudEventsVersionV03:
		if ec, ok := e.Context.(EventContextV03); ok {
			b.WriteString("  specversion: " + ec.SpecVersion + "\n")
			b.WriteString("  type: " + ec.Type + "\n")
			b.WriteString("  source: " + ec.Source.String() + "\n")
			b.WriteString("  id: " + ec.ID + "\n")
			if ec.Time != nil {
				b.WriteString("  time: " + ec.Time.String() + "\n")
			}
			if ec.SchemaURL != nil {
				b.WriteString("  schemaurl: " + ec.SchemaURL.String() + "\n")
			}
			if ec.DataContentType != nil {
				b.WriteString("  datacontenttype: " + *ec.DataContentType + "\n")
			}
			extensions = ec.Extensions
		}
	default:
		b.WriteString(e.String() + "\n")
	}

	if extensions != nil && len(extensions) > 0 {
		b.WriteString("Extensions,\n")
		keys := make([]string, 0, len(extensions))
		for k := range extensions {
			keys = append(keys, k)
		}
		sort.Strings(keys)
		for _, key := range keys {
			b.WriteString(fmt.Sprintf("  %s: %v\n", key, extensions[key]))
		}
	}

	if e.Data != nil {
		b.WriteString("Data,\n  ")
		if strings.HasPrefix(e.DataContentType(), "application/json") {
			var prettyJSON bytes.Buffer
			err := json.Indent(&prettyJSON, e.Data.([]byte), "  ", "  ")
			if err != nil {
				b.Write(e.Data.([]byte))
			} else {
				b.Write(prettyJSON.Bytes())
			}
		} else {
			b.Write(e.Data.([]byte))
		}
		b.WriteString("\n")
	}
=======

	valid := e.Validate()
	if valid == nil {
		b.WriteString("valid\n")
	} else {
		b.WriteString("invalid\n")
	}
	if valid != nil {
		b.WriteString(fmt.Sprintf("Validation Error: \n%s\n", valid.Error()))
	}

	b.WriteString(e.Context.String())

	if e.Data != nil {
		b.WriteString("Data,\n  ")
		if strings.HasPrefix(e.DataContentType(), "application/json") {
			var prettyJSON bytes.Buffer

			data, ok := e.Data.([]byte)
			if !ok {
				var err error
				data, err = json.Marshal(e.Data)
				if err != nil {
					data = []byte(err.Error())
				}
			}
			err := json.Indent(&prettyJSON, data, "  ", "  ")
			if err != nil {
				b.Write(e.Data.([]byte))
			} else {
				b.Write(prettyJSON.Bytes())
			}
		} else {
			b.Write(e.Data.([]byte))
		}
		b.WriteString("\n")
	}
>>>>>>> 94702a0c
	return b.String()
}<|MERGE_RESOLUTION|>--- conflicted
+++ resolved
@@ -4,11 +4,6 @@
 	"bytes"
 	"encoding/json"
 	"fmt"
-<<<<<<< HEAD
-	"github.com/cloudevents/sdk-go/pkg/cloudevents/datacodec"
-	"sort"
-=======
->>>>>>> 94702a0c
 	"strings"
 )
 
@@ -19,42 +14,6 @@
 	DataEncoded bool
 }
 
-<<<<<<< HEAD
-// DataAs attempts to populate the provided data object with the event payload.
-// data should be a pointer type.
-func (e Event) DataAs(data interface{}) error {
-	return datacodec.Decode(e.Context.GetDataMediaType(), e.Data, data)
-}
-
-// SpecVersion returns Context.GetSpecVersion()
-func (e Event) SpecVersion() string {
-	return e.Context.GetSpecVersion()
-}
-
-// Type returns Context.GetType()
-func (e Event) Type() string {
-	return e.Context.GetType()
-}
-
-// Source returns Context.GetSource()
-func (e Event) Source() string {
-	return e.Context.GetSource()
-}
-
-// SchemaURL returns Context.GetSchemaURL()
-func (e Event) SchemaURL() string {
-	return e.Context.GetSchemaURL()
-}
-
-// ExtensionAs returns Context.ExtensionAs(name, obj)
-func (e Event) ExtensionAs(name string, obj interface{}) error {
-	return e.Context.ExtensionAs(name, obj)
-}
-
-// DataContentType returns Context.getDataContentType()
-func (e Event) DataContentType() string {
-	return e.Context.GetDataContentType()
-=======
 const (
 	defaultEventVersion = CloudEventsVersionV02
 )
@@ -74,7 +33,6 @@
 // ExtensionAs returns Context.ExtensionAs(name, obj)
 func (e Event) ExtensionAs(name string, obj interface{}) error {
 	return e.Context.ExtensionAs(name, obj)
->>>>>>> 94702a0c
 }
 
 // Validate performs a spec based validation on this event.
@@ -98,113 +56,6 @@
 	b := strings.Builder{}
 
 	b.WriteString("Validation: ")
-<<<<<<< HEAD
-
-	valid := e.Validate()
-	if valid == nil {
-		b.WriteString("valid\n")
-	} else {
-		b.WriteString("invalid\n")
-	}
-	if valid != nil {
-		b.WriteString(fmt.Sprintf("Validation Error: \n%s\n", valid.Error()))
-	}
-
-	b.WriteString("Context Attributes,\n")
-
-	var extensions map[string]interface{}
-
-	// TODO: This impl detail should be pushed into the impl structs.
-
-	switch e.SpecVersion() {
-	case CloudEventsVersionV01:
-		if ec, ok := e.Context.(EventContextV01); ok {
-			b.WriteString("  cloudEventsVersion: " + ec.CloudEventsVersion + "\n")
-			b.WriteString("  eventType: " + ec.EventType + "\n")
-			if ec.EventTypeVersion != nil {
-				b.WriteString("  eventTypeVersion: " + *ec.EventTypeVersion + "\n")
-			}
-			b.WriteString("  source: " + ec.Source.String() + "\n")
-			b.WriteString("  eventID: " + ec.EventID + "\n")
-			if ec.EventTime != nil {
-				b.WriteString("  eventTime: " + ec.EventTime.String() + "\n")
-			}
-			if ec.SchemaURL != nil {
-				b.WriteString("  schemaURL: " + ec.SchemaURL.String() + "\n")
-			}
-			if ec.ContentType != nil {
-				b.WriteString("  contentType: " + *ec.ContentType + "\n")
-			}
-			extensions = ec.Extensions
-		}
-
-	case CloudEventsVersionV02:
-		if ec, ok := e.Context.(EventContextV02); ok {
-			b.WriteString("  specversion: " + ec.SpecVersion + "\n")
-			b.WriteString("  type: " + ec.Type + "\n")
-			b.WriteString("  source: " + ec.Source.String() + "\n")
-			b.WriteString("  id: " + ec.ID + "\n")
-			if ec.Time != nil {
-				b.WriteString("  time: " + ec.Time.String() + "\n")
-			}
-			if ec.SchemaURL != nil {
-				b.WriteString("  schemaurl: " + ec.SchemaURL.String() + "\n")
-			}
-			if ec.ContentType != nil {
-				b.WriteString("  contenttype: " + *ec.ContentType + "\n")
-			}
-			extensions = ec.Extensions
-		}
-
-	case CloudEventsVersionV03:
-		if ec, ok := e.Context.(EventContextV03); ok {
-			b.WriteString("  specversion: " + ec.SpecVersion + "\n")
-			b.WriteString("  type: " + ec.Type + "\n")
-			b.WriteString("  source: " + ec.Source.String() + "\n")
-			b.WriteString("  id: " + ec.ID + "\n")
-			if ec.Time != nil {
-				b.WriteString("  time: " + ec.Time.String() + "\n")
-			}
-			if ec.SchemaURL != nil {
-				b.WriteString("  schemaurl: " + ec.SchemaURL.String() + "\n")
-			}
-			if ec.DataContentType != nil {
-				b.WriteString("  datacontenttype: " + *ec.DataContentType + "\n")
-			}
-			extensions = ec.Extensions
-		}
-	default:
-		b.WriteString(e.String() + "\n")
-	}
-
-	if extensions != nil && len(extensions) > 0 {
-		b.WriteString("Extensions,\n")
-		keys := make([]string, 0, len(extensions))
-		for k := range extensions {
-			keys = append(keys, k)
-		}
-		sort.Strings(keys)
-		for _, key := range keys {
-			b.WriteString(fmt.Sprintf("  %s: %v\n", key, extensions[key]))
-		}
-	}
-
-	if e.Data != nil {
-		b.WriteString("Data,\n  ")
-		if strings.HasPrefix(e.DataContentType(), "application/json") {
-			var prettyJSON bytes.Buffer
-			err := json.Indent(&prettyJSON, e.Data.([]byte), "  ", "  ")
-			if err != nil {
-				b.Write(e.Data.([]byte))
-			} else {
-				b.Write(prettyJSON.Bytes())
-			}
-		} else {
-			b.Write(e.Data.([]byte))
-		}
-		b.WriteString("\n")
-	}
-=======
 
 	valid := e.Validate()
 	if valid == nil {
@@ -242,6 +93,5 @@
 		}
 		b.WriteString("\n")
 	}
->>>>>>> 94702a0c
 	return b.String()
 }