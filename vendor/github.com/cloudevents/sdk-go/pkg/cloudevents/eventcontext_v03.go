package cloudevents

import (
	"fmt"
	"github.com/cloudevents/sdk-go/pkg/cloudevents/types"
	"sort"
	"strings"
)

// WIP: AS OF FEB 19, 2019

const (
	// CloudEventsVersionV03 represents the version 0.3 of the CloudEvents spec.
	CloudEventsVersionV03 = "0.3"
)

// EventContextV03 represents the non-data attributes of a CloudEvents v0.3
// event.
type EventContextV03 struct {
	// SpecVersion - The version of the CloudEvents specification used by the event.
	SpecVersion string `json:"specversion"`
	// Type - The type of the occurrence which has happened.
	Type string `json:"type"`
	// Source - A URI describing the event producer.
	Source types.URLRef `json:"source"`
	// Subject - The subject of the event in the context of the event producer
	// (identified by `source`).
	Subject *string `json:"subject,omitempty"`
	// ID of the event; must be non-empty and unique within the scope of the producer.
	ID string `json:"id"`
	// Time - A Timestamp when the event happened.
	Time *types.Timestamp `json:"time,omitempty"`
	// SchemaURL - A link to the schema that the `data` attribute adheres to.
	SchemaURL *types.URLRef `json:"schemaurl,omitempty"`
	// GetDataMediaType - A MIME (RFC2046) string describing the media type of `data`.
	// TODO: Should an empty string assume `application/json`, `application/octet-stream`, or auto-detect the content?
	DataContentType *string `json:"datacontenttype,omitempty"`
	// DataContentEncoding describes the content encoding for the `data` attribute. Valid: nil, `Base64`.
	DataContentEncoding *string `json:"datacontentencoding,omitempty"`
	// Extensions - Additional extension metadata beyond the base spec.
	Extensions map[string]interface{} `json:"-,omitempty"` // TODO: decide how we want extensions to be inserted
}

// Adhere to EventContext
var _ EventContext = (*EventContextV03)(nil)

<<<<<<< HEAD
// GetSpecVersion implements EventContext.GetSpecVersion
func (ec EventContextV03) GetSpecVersion() string {
	if ec.SpecVersion != "" {
		return ec.SpecVersion
	}
	return CloudEventsVersionV03
}

// GetDataContentType implements EventContext.GetDataContentType
func (ec EventContextV03) GetDataContentType() string {
	if ec.DataContentType != nil {
		return *ec.DataContentType
=======
// ExtensionAs implements EventContext.ExtensionAs
func (ec EventContextV03) ExtensionAs(name string, obj interface{}) error {
	value, ok := ec.Extensions[name]
	if !ok {
		return fmt.Errorf("extension %q does not exist", name)
	}
	// Only support *string for now.
	switch v := obj.(type) {
	case *string:
		if valueAsString, ok := value.(string); ok {
			*v = valueAsString
			return nil
		} else {
			return fmt.Errorf("invalid type for extension %q", name)
		}
	default:
		return fmt.Errorf("unkown extension type %T", obj)
>>>>>>> 94702a0c
	}
}

<<<<<<< HEAD
// GetDataMediaType implements EventContext.GetDataMediaType
func (ec EventContextV03) GetDataMediaType() string {
	if ec.DataContentType != nil {
		mediaType, _, err := mime.ParseMediaType(*ec.DataContentType)
		if err != nil {
			log.Printf("failed to parse media type from DataContentType: %s", err)
			return ""
		}
		return mediaType
=======
// SetExtension adds the extension 'name' with value 'value' to the CloudEvents context.
func (ec *EventContextV03) SetExtension(name string, value interface{}) error {
	if ec.Extensions == nil {
		ec.Extensions = make(map[string]interface{})
>>>>>>> 94702a0c
	}
	if value == nil {
		delete(ec.Extensions, name)
	} else {
		ec.Extensions[name] = value
	}
	return nil
}

<<<<<<< HEAD
// GetType implements EventContext.GetType
func (ec EventContextV03) GetType() string {
	return ec.Type
}

// GetSource implements EventContext.GetSource
func (ec EventContextV03) GetSource() string {
	return ec.Source.String()
}

// GetSchemaURL implements EventContext.GetSchemaURL
func (ec EventContextV03) GetSchemaURL() string {
	if ec.SchemaURL != nil {
		return ec.SchemaURL.String()
	}
	return ""
}

// ExtensionAs implements EventContext.ExtensionAs
func (ec EventContextV03) ExtensionAs(name string, obj interface{}) error {
	value, ok := ec.Extensions[name]
	if !ok {
		return fmt.Errorf("extension %q does not exist", name)
	}
	// Only support *string for now.
	switch v := obj.(type) {
	case *string:
		if valueAsString, ok := value.(string); ok {
			*v = valueAsString
			return nil
		} else {
			return fmt.Errorf("invalid type for extension %q", name)
		}
	default:
		return fmt.Errorf("unkown extension type %T", obj)
	}
}

// SetExtension adds the extension 'name' with value 'value' to the CloudEvents context.
func (ec *EventContextV03) SetExtension(name string, value interface{}) {
	if ec.Extensions == nil {
		ec.Extensions = make(map[string]interface{})
	}
	ec.Extensions[name] = value
}

// AsV01 implements EventContext.AsV01
func (ec EventContextV03) AsV01() EventContextV01 {
=======
// Clone implements EventContextConverter.Clone
func (ec EventContextV03) Clone() EventContext {
	return ec.AsV03()
}

// AsV01 implements EventContextConverter.AsV01
func (ec EventContextV03) AsV01() *EventContextV01 {
>>>>>>> 94702a0c
	ecv2 := ec.AsV02()
	return ecv2.AsV01()
}

<<<<<<< HEAD
// AsV02 implements EventContext.AsV02
func (ec EventContextV03) AsV02() EventContextV02 {
=======
// AsV02 implements EventContextConverter.AsV02
func (ec EventContextV03) AsV02() *EventContextV02 {
>>>>>>> 94702a0c
	ret := EventContextV02{
		SpecVersion: CloudEventsVersionV02,
		ID:          ec.ID,
		Time:        ec.Time,
		Type:        ec.Type,
		SchemaURL:   ec.SchemaURL,
		ContentType: ec.DataContentType,
		Source:      ec.Source,
		Extensions:  make(map[string]interface{}),
	}
	// Subject was introduced in 0.3, so put it in an extension for 0.2.
	if ec.Subject != nil {
		ret.SetExtension(SubjectKey, *ec.Subject)
	}
	// DataContentEncoding was introduced in 0.3, so put it in an extension for 0.2.
	if ec.DataContentEncoding != nil {
		ret.SetExtension(DataContentEncodingKey, *ec.DataContentEncoding)
	}
	if ec.Extensions != nil {
		for k, v := range ec.Extensions {
			ret.Extensions[k] = v
		}
	}
	if len(ret.Extensions) == 0 {
		ret.Extensions = nil
	}
	return &ret
}

<<<<<<< HEAD
// AsV03 implements EventContext.AsV03
func (ec EventContextV03) AsV03() EventContextV03 {
=======
// AsV03 implements EventContextConverter.AsV03
func (ec EventContextV03) AsV03() *EventContextV03 {
>>>>>>> 94702a0c
	ec.SpecVersion = CloudEventsVersionV03
	return &ec
}

// Validate returns errors based on requirements from the CloudEvents spec.
// For more details, see https://github.com/cloudevents/spec/blob/master/spec.md
// As of Feb 26, 2019, commit 17c32ea26baf7714ad027d9917d03d2fff79fc7e
// + https://github.com/cloudevents/spec/pull/387 -> datacontentencoding
// + https://github.com/cloudevents/spec/pull/406 -> subject
func (ec EventContextV03) Validate() error {
	errors := []string(nil)

	// type
	// Type: String
	// Constraints:
	//  REQUIRED
	//  MUST be a non-empty string
	//  SHOULD be prefixed with a reverse-DNS name. The prefixed domain dictates the organization which defines the semantics of this event type.
	eventType := strings.TrimSpace(ec.Type)
	if eventType == "" {
		errors = append(errors, "type: MUST be a non-empty string")
	}

	// specversion
	// Type: String
	// Constraints:
	//  REQUIRED
	//  MUST be a non-empty string
	specVersion := strings.TrimSpace(ec.SpecVersion)
	if specVersion == "" {
		errors = append(errors, "specversion: MUST be a non-empty string")
	}

	// source
	// Type: URI-reference
	// Constraints:
	//  REQUIRED
	source := strings.TrimSpace(ec.Source.String())
	if source == "" {
		errors = append(errors, "source: REQUIRED")
	}

	// subject
	// Type: String
	// Constraints:
	//  OPTIONAL
	//  MUST be a non-empty string
	if ec.Subject != nil {
		subject := strings.TrimSpace(*ec.Subject)
		if subject == "" {
			errors = append(errors, "subject: if present, MUST be a non-empty string")
		}
	}

	// id
	// Type: String
	// Constraints:
	//  REQUIRED
	//  MUST be a non-empty string
	//  MUST be unique within the scope of the producer
	id := strings.TrimSpace(ec.ID)
	if id == "" {
		errors = append(errors, "id: MUST be a non-empty string")

		// no way to test "MUST be unique within the scope of the producer"
	}

	// time
	// Type: Timestamp
	// Constraints:
	//  OPTIONAL
	//  If present, MUST adhere to the format specified in RFC 3339
	// --> no need to test this, no way to set the time without it being valid.

	// schemaurl
	// Type: URI
	// Constraints:
	//  OPTIONAL
	//  If present, MUST adhere to the format specified in RFC 3986
	if ec.SchemaURL != nil {
		schemaURL := strings.TrimSpace(ec.SchemaURL.String())
		// empty string is not RFC 3986 compatible.
		if schemaURL == "" {
			errors = append(errors, "schemaurl: if present, MUST adhere to the format specified in RFC 3986")
		}
	}

	// datacontenttype
	// Type: String per RFC 2046
	// Constraints:
	//  OPTIONAL
	//  If present, MUST adhere to the format specified in RFC 2046
	if ec.DataContentType != nil {
		dataContentType := strings.TrimSpace(*ec.DataContentType)
		if dataContentType == "" {
			// TODO: need to test for RFC 2046
			errors = append(errors, "datacontenttype: if present, MUST adhere to the format specified in RFC 2046")
		}
	}

	// datacontentencoding
	// Type: String per RFC 2045 Section 6.1
	// Constraints:
	//  The attribute MUST be set if the data attribute contains string-encoded binary data.
	//    Otherwise the attribute MUST NOT be set.
	//  If present, MUST adhere to RFC 2045 Section 6.1
	if ec.DataContentEncoding != nil {
		dataContentEncoding := strings.ToLower(strings.TrimSpace(*ec.DataContentEncoding))
		if dataContentEncoding != Base64 {
			// TODO: need to test for RFC 2046
			errors = append(errors, "datacontentencoding: if present, MUST adhere to RFC 2045 Section 6.1")
		}
	}

	if len(errors) > 0 {
		return fmt.Errorf(strings.Join(errors, "\n"))
	}
	return nil
}

// String returns a pretty-printed representation of the EventContext.
func (ec EventContextV03) String() string {
	b := strings.Builder{}

	b.WriteString("Context Attributes,\n")

	b.WriteString("  specversion: " + ec.SpecVersion + "\n")
	b.WriteString("  type: " + ec.Type + "\n")
	b.WriteString("  source: " + ec.Source.String() + "\n")
	if ec.Subject != nil {
		b.WriteString("  subject: " + *ec.Subject + "\n")
	}
	b.WriteString("  id: " + ec.ID + "\n")
	if ec.Time != nil {
		b.WriteString("  time: " + ec.Time.String() + "\n")
	}
	if ec.SchemaURL != nil {
		b.WriteString("  schemaurl: " + ec.SchemaURL.String() + "\n")
	}
	if ec.DataContentType != nil {
		b.WriteString("  datacontenttype: " + *ec.DataContentType + "\n")
	}
	if ec.DataContentEncoding != nil {
		b.WriteString("  datacontentencoding: " + *ec.DataContentEncoding + "\n")
	}

	if ec.Extensions != nil && len(ec.Extensions) > 0 {
		b.WriteString("Extensions,\n")
		keys := make([]string, 0, len(ec.Extensions))
		for k := range ec.Extensions {
			keys = append(keys, k)
		}
		sort.Strings(keys)
		for _, key := range keys {
			b.WriteString(fmt.Sprintf("  %s: %v\n", key, ec.Extensions[key]))
		}
	}

	return b.String()
}<|MERGE_RESOLUTION|>--- conflicted
+++ resolved
@@ -44,20 +44,6 @@
 // Adhere to EventContext
 var _ EventContext = (*EventContextV03)(nil)
 
-<<<<<<< HEAD
-// GetSpecVersion implements EventContext.GetSpecVersion
-func (ec EventContextV03) GetSpecVersion() string {
-	if ec.SpecVersion != "" {
-		return ec.SpecVersion
-	}
-	return CloudEventsVersionV03
-}
-
-// GetDataContentType implements EventContext.GetDataContentType
-func (ec EventContextV03) GetDataContentType() string {
-	if ec.DataContentType != nil {
-		return *ec.DataContentType
-=======
 // ExtensionAs implements EventContext.ExtensionAs
 func (ec EventContextV03) ExtensionAs(name string, obj interface{}) error {
 	value, ok := ec.Extensions[name]
@@ -75,26 +61,13 @@
 		}
 	default:
 		return fmt.Errorf("unkown extension type %T", obj)
->>>>>>> 94702a0c
-	}
-}
-
-<<<<<<< HEAD
-// GetDataMediaType implements EventContext.GetDataMediaType
-func (ec EventContextV03) GetDataMediaType() string {
-	if ec.DataContentType != nil {
-		mediaType, _, err := mime.ParseMediaType(*ec.DataContentType)
-		if err != nil {
-			log.Printf("failed to parse media type from DataContentType: %s", err)
-			return ""
-		}
-		return mediaType
-=======
+	}
+}
+
 // SetExtension adds the extension 'name' with value 'value' to the CloudEvents context.
 func (ec *EventContextV03) SetExtension(name string, value interface{}) error {
 	if ec.Extensions == nil {
 		ec.Extensions = make(map[string]interface{})
->>>>>>> 94702a0c
 	}
 	if value == nil {
 		delete(ec.Extensions, name)
@@ -104,56 +77,6 @@
 	return nil
 }
 
-<<<<<<< HEAD
-// GetType implements EventContext.GetType
-func (ec EventContextV03) GetType() string {
-	return ec.Type
-}
-
-// GetSource implements EventContext.GetSource
-func (ec EventContextV03) GetSource() string {
-	return ec.Source.String()
-}
-
-// GetSchemaURL implements EventContext.GetSchemaURL
-func (ec EventContextV03) GetSchemaURL() string {
-	if ec.SchemaURL != nil {
-		return ec.SchemaURL.String()
-	}
-	return ""
-}
-
-// ExtensionAs implements EventContext.ExtensionAs
-func (ec EventContextV03) ExtensionAs(name string, obj interface{}) error {
-	value, ok := ec.Extensions[name]
-	if !ok {
-		return fmt.Errorf("extension %q does not exist", name)
-	}
-	// Only support *string for now.
-	switch v := obj.(type) {
-	case *string:
-		if valueAsString, ok := value.(string); ok {
-			*v = valueAsString
-			return nil
-		} else {
-			return fmt.Errorf("invalid type for extension %q", name)
-		}
-	default:
-		return fmt.Errorf("unkown extension type %T", obj)
-	}
-}
-
-// SetExtension adds the extension 'name' with value 'value' to the CloudEvents context.
-func (ec *EventContextV03) SetExtension(name string, value interface{}) {
-	if ec.Extensions == nil {
-		ec.Extensions = make(map[string]interface{})
-	}
-	ec.Extensions[name] = value
-}
-
-// AsV01 implements EventContext.AsV01
-func (ec EventContextV03) AsV01() EventContextV01 {
-=======
 // Clone implements EventContextConverter.Clone
 func (ec EventContextV03) Clone() EventContext {
 	return ec.AsV03()
@@ -161,18 +84,12 @@
 
 // AsV01 implements EventContextConverter.AsV01
 func (ec EventContextV03) AsV01() *EventContextV01 {
->>>>>>> 94702a0c
 	ecv2 := ec.AsV02()
 	return ecv2.AsV01()
 }
 
-<<<<<<< HEAD
-// AsV02 implements EventContext.AsV02
-func (ec EventContextV03) AsV02() EventContextV02 {
-=======
 // AsV02 implements EventContextConverter.AsV02
 func (ec EventContextV03) AsV02() *EventContextV02 {
->>>>>>> 94702a0c
 	ret := EventContextV02{
 		SpecVersion: CloudEventsVersionV02,
 		ID:          ec.ID,
@@ -202,13 +119,8 @@
 	return &ret
 }
 
-<<<<<<< HEAD
-// AsV03 implements EventContext.AsV03
-func (ec EventContextV03) AsV03() EventContextV03 {
-=======
 // AsV03 implements EventContextConverter.AsV03
 func (ec EventContextV03) AsV03() *EventContextV03 {
->>>>>>> 94702a0c
 	ec.SpecVersion = CloudEventsVersionV03
 	return &ec
 }
