--- conflicted
+++ resolved
@@ -1,9 +1,5 @@
 package cloudevents
 
-<<<<<<< HEAD
-// EventContext is conical interface for a CloudEvents Context.
-type EventContext interface {
-=======
 import "time"
 
 // EventContextReader are the methods required to be a reader of context
@@ -70,7 +66,6 @@
 }
 
 type EventContextConverter interface {
->>>>>>> 94702a0c
 	// AsV01 provides a translation from whatever the "native" encoding of the
 	// CloudEvent was to the equivalent in v0.1 field names, moving fields to or
 	// from extensions as necessary.
@@ -98,20 +93,6 @@
 	// EventContextWriter adds methods for writing to context.
 	EventContextWriter
 
-<<<<<<< HEAD
-	// GetSource returns the CloudEvents source from the context.
-	GetSource() string
-
-	// GetSchemaURL returns the CloudEvents schema URL (if any) from the context.
-	GetSchemaURL() string
-
-	// ExtensionAs populates 'obj' with the CloudEvents extension 'name' from the context.
-	// It returns an error if the extension 'name' does not exist, the extension's type
-	// does not match the 'obj' type, or if the 'obj' type is not a supported.
-	ExtensionAs(name string, obj interface{}) error
-
-=======
->>>>>>> 94702a0c
 	// Validate the event based on the specifics of the CloudEvents spec version
 	// represented by this event context.
 	Validate() error
